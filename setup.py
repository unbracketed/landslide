--- conflicted
+++ resolved
@@ -18,15 +18,9 @@
         'slideshow',
         'presentation',
         'rst',
-<<<<<<< HEAD
-        'restructuredtext'],
-    requires=['Jinja2', 'Markdown', 'Pygments', 'docutils'],
-    scripts=['landslide/landslide'],
-=======
         'restructuredtext'
     ],
     install_requires=['Jinja2', 'Markdown', 'Pygments', 'docutils'],
->>>>>>> b6d347a7
     classifiers=[
         'Programming Language :: Python',
         'Programming Language :: Python :: 2.5',
